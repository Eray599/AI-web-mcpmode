--- conflicted
+++ resolved
@@ -6,6 +6,7 @@
 import os
 import json
 import asyncio
+from typing import Dict, List, Any, AsyncGenerator, Optional
 from typing import Dict, List, Any, AsyncGenerator, Optional
 from pathlib import Path
 from datetime import datetime, timedelta
@@ -18,6 +19,9 @@
 from langchain_core.tools import StructuredTool
 from pydantic import BaseModel, Field
 import contextvars
+from langchain_core.tools import StructuredTool
+from pydantic import BaseModel, Field
+import contextvars
 
 # ─────────── 1. MCP配置管理 ───────────
 class MCPConfig:
@@ -59,10 +63,7 @@
         self.config = MCPConfig(str(config_path))
         self.llm = None
         self.llm_tools = None  # 绑定工具用于判定与工具阶段
-<<<<<<< HEAD
         self.llm_nontool = None  # 无工具实例，仅用于工具内部如SQL重写
-=======
->>>>>>> 95d16c49
         self.mcp_client = None
         self.tools = []
         # 新增：按服务器分组的工具存储
@@ -107,7 +108,6 @@
         if self.base_url and not os.getenv("OPENAI_BASE_URL"):
             os.environ["OPENAI_BASE_URL"] = self.base_url
 
-<<<<<<< HEAD
         # 会话上下文（存放每个 session 的基本信息）
         self.session_contexts: Dict[str, Dict[str, Any]] = {}
 
@@ -247,13 +247,6 @@
         bundle = {"llm": base_llm, "llm_nontool": llm_nontool, "llm_tools": llm_tools}
         self._llm_cache[pid] = bundle
         return bundle
-=======
-        # 会话上下文（存放每个 session 的数据等）
-        self.session_contexts: Dict[str, Dict[str, Any]] = {}
-
-        # 当前会话ID上下文变量（用于工具在运行时识别会话）
-        self._current_session_id_ctx: contextvars.ContextVar = contextvars.ContextVar("current_session_id", default=None)
->>>>>>> 95d16c49
 
     async def initialize(self):
         """初始化智能体"""
@@ -314,12 +307,9 @@
             self.server_configs = mcp_config.get("servers", {})
 
             # 允许没有外部MCP服务器
+            # 允许没有外部MCP服务器
             if not self.server_configs:
-<<<<<<< HEAD
                 print("⚠️ 没有配置外部MCP服务器")
-=======
-                print("⚠️ 未配置外部MCP服务器，仅提供基础对话功能")
->>>>>>> 95d16c49
                 self.server_configs = {}
 
             print("🔗 正在连接MCP服务器...")
@@ -389,13 +379,7 @@
                 except Exception as e:
                     print(f"❌ 从服务器 '{server_name}' 获取工具失败: {e}")
                     self.tools_by_server[server_name] = []
-<<<<<<< HEAD
-
-=======
-            
-            # 本地医疗数据工具已移除，只使用 mcp.json 配置的外部工具
-            print("ℹ️ 本地医疗数据工具未启用，仅使用 mcp.json 配置的外部工具")
->>>>>>> 95d16c49
+
 
             # 验证工具来源，确保只有配置文件中的服务器
             print(f"🔍 配置的服务器: {list(self.server_configs.keys())}")
@@ -406,11 +390,7 @@
             print(f"✅ 成功连接，获取到 {len(self.tools)} 个工具")
             print(f"📊 服务器分组情况: {dict((name, len(tools)) for name, tools in self.tools_by_server.items())}")
 
-<<<<<<< HEAD
             # 创建工具判定实例（默认档位），其余档位在第一次使用时按需创建
-=======
-            # 创建工具判定实例（绑定工具，仅用于是否需要工具与参数生成）
->>>>>>> 95d16c49
             self.llm_tools = base_llm.bind_tools(self.tools)
 
             print("🤖 Web MCP智能助手已启动！")
@@ -436,7 +416,12 @@
         current_date = now.strftime("%Y年%m月%d日")
         current_weekday = ["周一", "周二", "周三", "周四", "周五", "周六", "周日"][now.weekday()]
         return (
-<<<<<<< HEAD
+            f"今天是 {current_date}（{current_weekday}）。你是一个有用、无害、诚实的AI助手。\n"
+            "- 你可以使用可用的工具来帮助用户解决问题。\n"
+            "- 当用户的问题需要获取实时信息、执行特定操作或使用外部服务时，请使用合适的工具。\n"
+            "- 对于一般性问题、知识性问题或不需要工具的问题，请直接回答。\n"
+            "- 如果决定使用工具，请只输出 tool_calls，不要同时输出自然语言回答。\n"
+            "- 如果决定不使用工具，请提供有帮助的中文回答。\n"
             f"今天是 {current_date}（{current_weekday}）。你是一个工具调度器。" + "\n" +
             "- 默认不调用工具。只有在确实需要使用工具获取信息时才调用。" + "\n" +
             "- 优先直接回答：对纯推理/常识/总结类请求不要调用工具。" + "\n" +
@@ -444,17 +429,11 @@
             "- 根据可用工具选择合适的工具来完成任务。" + "\n" +
             "- 不要为'尝试/验证'而随意调用工具；若信息不足，返回不调用工具。" + "\n" +
             "- 仅在确有必要时，通过 tool_calls 给出函数名与'合法 JSON'参数；不要输出其他内容。" + "\n"
-=======
-            f"今天是 {current_date}（{current_weekday}）。你是一个有用、无害、诚实的AI助手。\n"
-            "- 你可以使用可用的工具来帮助用户解决问题。\n"
-            "- 当用户的问题需要获取实时信息、执行特定操作或使用外部服务时，请使用合适的工具。\n"
-            "- 对于一般性问题、知识性问题或不需要工具的问题，请直接回答。\n"
-            "- 如果决定使用工具，请只输出 tool_calls，不要同时输出自然语言回答。\n"
-            "- 如果决定不使用工具，请提供有帮助的中文回答。\n"
->>>>>>> 95d16c49
         )
 
     def _get_stream_system_prompt(self) -> str:
+        """保持接口以兼容旧调用，但当前不再使用流式回答提示词。"""
+        return ""
         """保持接口以兼容旧调用，但当前不再使用流式回答提示词。"""
         return ""
 
@@ -476,12 +455,18 @@
         return sanitized
 
     async def chat_stream(self, user_input: str, history: List[Dict[str, Any]] = None, session_id: Optional[str] = None) -> AsyncGenerator[Dict[str, Any], None]:
+    async def chat_stream(self, user_input: str, history: List[Dict[str, Any]] = None, session_id: Optional[str] = None) -> AsyncGenerator[Dict[str, Any], None]:
         """流式探测 + 立即中断：
         - 先直接 astream 开流，短暂缓冲并检测 function_call/tool_call；
         - 若检测到工具调用：立即中断本次流式（不下发缓冲），执行工具（非流式），写回 messages 后进入下一轮；
         - 若未检测到工具：将本次流作为最终回答，开始流式推送到结束。
         """
         try:
+            if session_id:
+                try:
+                    self._current_session_id_ctx.set(session_id)
+                except Exception:
+                    pass
             if session_id:
                 try:
                     self._current_session_id_ctx.set(session_id)
@@ -511,6 +496,7 @@
             shared_history.append({"role": "user", "content": user_input})
 
             max_rounds = 25
+            max_rounds = 25
             round_index = 0
             # 合并两阶段输出为同一条消息：在整个会话回答期间仅发送一次 start，最后一次性 end
             combined_response_started = False
@@ -519,17 +505,14 @@
                 print(f"🧠 第 {round_index} 轮推理 (双实例：判定工具 + 纯流式回答)...")
 
                 # 2) 使用带工具实例做"流式判定"：
+                # 2) 使用带工具实例做"流式判定"：
                 tools_messages = [{"role": "system", "content": self._get_tools_system_prompt()}] + shared_history
                 tool_calls_check = None
                 buffered_chunks: List[str] = []
                 content_preview = ""
                 response_started = False
                 try:
-<<<<<<< HEAD
                     async for event in current_llm_tools.astream_events(tools_messages, version="v1"):
-=======
-                    async for event in self.llm_tools.astream_events(tools_messages, version="v1"):
->>>>>>> 95d16c49
                         ev = event.get("event")
                         if ev == "on_chat_model_stream":
                             data = event.get("data", {})
@@ -541,18 +524,11 @@
                             except Exception:
                                 content_piece = None
                             if content_piece:
-<<<<<<< HEAD
                                 # 立即向前端流式下发作为最终回复（合并模式：仅首次发送 start）
                                 if not combined_response_started:
                                     yield {"type": "ai_response_start", "content": "AI正在回复..."}
                                     combined_response_started = True
                                 response_started = True
-=======
-                                # 立即向前端流式下发作为最终回复
-                                if not response_started:
-                                    yield {"type": "ai_response_start", "content": "AI正在回复..."}
-                                    response_started = True
->>>>>>> 95d16c49
                                 buffered_chunks.append(content_piece)
                                 try:
                                     print(f"📤 [判定LLM流] {content_piece}")
@@ -572,20 +548,17 @@
                                 content_preview = ""
                 except Exception as e:
                     print(f"⚠️ 工具判定(流式)失败：{e}")
+                    print(f"⚠️ 工具判定(流式)失败：{e}")
                     tool_calls_check = None
                     content_preview = ""
+                    content_preview = ""
 
                 if tool_calls_check:
-<<<<<<< HEAD
                     # 合并模式：不结束消息，插入分隔后继续执行工具，最终一并结束
                     if response_started and buffered_chunks:
                         yield {"type": "ai_response_chunk", "content": "\n\n"}
                         buffered_chunks = []
 
-=======
-                    if response_started:
-                        print("⚠️ 检测到 tool_calls 但已开始输出文本流，按无工具处理以避免冲突")
->>>>>>> 95d16c49
                     tool_calls_to_run = tool_calls_check
                     yield {"type": "tool_plan", "content": f"AI决定调用 {len(tool_calls_to_run)} 个工具", "tool_count": len(tool_calls_to_run)}
                     # 写回assistant带tool_calls
@@ -593,9 +566,11 @@
                         shared_history.append({
                             "role": "assistant",
                             "content": "",
+                            "content": "",
                             "tool_calls": tool_calls_to_run
                         })
                     except Exception:
+                        shared_history.append({"role": "assistant", "content": ""})
                         shared_history.append({"role": "assistant", "content": ""})
 
                     # 执行工具（非流式）
@@ -664,7 +639,6 @@
                         # 工具后继续下一轮
                         continue
 
-<<<<<<< HEAD
                 # 3) 无工具：合并模式
                 # 若先前已经流式输出过片段，则此处不再把所有片段再发一次，只发送结束标记；
                 # 若此前尚未开始（无流式片段），则一次性发送最终文本再结束。
@@ -675,27 +649,22 @@
                 else:
                     yield {"type": "ai_response_start", "content": "AI正在回复..."}
                     combined_response_started = True
-=======
-                # 3) 无工具：若已开始流式，则只补一个结束；否则一次性输出
-                final_text = "".join(buffered_chunks) if buffered_chunks else (content_preview or "")
-                if response_started:
-                    yield {"type": "ai_response_end", "content": final_text}
-                else:
-                    yield {"type": "ai_response_start", "content": "AI正在回复..."}
->>>>>>> 95d16c49
                     if final_text:
                         try:
                             print(f"📤 [最终回复流] {final_text}")
                         except Exception:
                             pass
                         yield {"type": "ai_response_chunk", "content": final_text}
-<<<<<<< HEAD
                     yield {"type": "ai_response_end", "content": ""}
-=======
-                    yield {"type": "ai_response_end", "content": final_text}
->>>>>>> 95d16c49
                 return
 
+            # 轮次耗尽：直接返回提示信息
+            print(f"⚠️ 达到最大推理轮数({max_rounds})，直接返回提示信息")
+            final_text = "已达到最大推理轮数，请缩小问题范围或稍后重试。"
+            yield {"type": "ai_response_start", "content": "AI正在回复..."}
+            yield {"type": "ai_response_chunk", "content": final_text}
+            yield {"type": "ai_response_end", "content": final_text}
+            return
             # 轮次耗尽：直接返回提示信息
             print(f"⚠️ 达到最大推理轮数({max_rounds})，直接返回提示信息")
             final_text = "已达到最大推理轮数，请缩小问题范围或稍后重试。"
