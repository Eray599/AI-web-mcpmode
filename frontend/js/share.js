--- conflicted
+++ resolved
@@ -30,11 +30,7 @@
             
         } catch (error) {
             console.error('❌ 分享页面初始化失败:', error);
-<<<<<<< HEAD
             this.showError('加载失败', '无法加载分享的对话');
-=======
-            this.showError('Load failed', 'Unable to load shared conversation');
->>>>>>> 95d16c49
         }
     }
     
@@ -45,11 +41,7 @@
     
     async loadSharedChat() {
         try {
-<<<<<<< HEAD
             this.showLoading('正在加载对话...');
-=======
-            this.showLoading('Loading conversation...');
->>>>>>> 95d16c49
             
             const timestamp = Date.now();
             const apiUrl = window.configManager.getFullApiUrl(`/api/share/${encodeURIComponent(this.sessionId)}?t=${timestamp}`);
@@ -66,11 +58,7 @@
             
             if (!response.ok) {
                 if (response.status === 404) {
-<<<<<<< HEAD
                     this.showError('对话未找到', '未找到此会话的聊天记录，可能已被删除或会话ID无效');
-=======
-                    this.showError('Conversation not found', 'No chat records found for this session, may have been deleted or session ID is invalid');
->>>>>>> 95d16c49
                 } else {
                     throw new Error(`HTTP ${response.status}: ${response.statusText}`);
                 }
@@ -88,11 +76,7 @@
             this.displayChatHistory(result.data);
             
             // 更新页面标题
-<<<<<<< HEAD
             document.title = `分享的对话 (${result.total_records} 条消息) - MCP 智能助手`;
-=======
-            document.title = `Shared Conversation (${result.total_records} messages) - MCP Web Assistant`;
->>>>>>> 95d16c49
             
             this.hideLoading();
             
@@ -347,6 +331,8 @@
         separatorDiv.innerHTML = `
             <strong>Conversation ${conversationNumber}</strong>
             <span style="margin-left: 1rem; font-size: 0.9rem;">${messageCount} messages</span>
+            <strong>Conversation ${conversationNumber}</strong>
+            <span style="margin-left: 1rem; font-size: 0.9rem;">${messageCount} messages</span>
         `;
         this.chatMessages.appendChild(separatorDiv);
     }
@@ -420,11 +406,14 @@
 
         // 2. 更新分析阶段
         this.thinkingFlow.updateThinkingStage('analyzing', 'AI analyzing', 'Analysis completed, preparing to execute tools.');
+        this.thinkingFlow.updateThinkingStage('analyzing', 'AI analyzing', 'Analysis completed, preparing to execute tools.');
 
         // 3. 计划工具
         const toolCount = record.mcp_tools_called.length;
         this.thinkingFlow.updateThinkingStage(
             'tools_planned',
+            `Planning to use ${toolCount} tool(s)`,
+            'Tools executed.',
             `Planning to use ${toolCount} tool(s)`,
             'Tools executed.',
             { toolCount: toolCount }
@@ -607,6 +596,7 @@
                 <h2>${this.escapeHtml(title)}</h2>
                 <p>${this.escapeHtml(message)}</p>
                 <p><a href="index.html">Back to Home</a></p>
+                <p><a href="index.html">Back to Home</a></p>
             </div>
         `;
     }
@@ -618,11 +608,7 @@
                 <div class="empty-icon">💬</div>
                 <h2>No Conversation Records</h2>
                 <p>This session has no conversation records yet</p>
-<<<<<<< HEAD
                 <p><a href="index.html">开始新对话</a></p>
-=======
-                <p><a href="index.html">Start New Conversation</a></p>
->>>>>>> 95d16c49
             </div>
         `;
     }
