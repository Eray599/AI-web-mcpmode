--- conflicted
+++ resolved
@@ -365,13 +365,8 @@
             case 'tool_plan':
                 this.thinkingFlow.updateThinkingStage(
                     'tools_planned', 
-<<<<<<< HEAD
                     `Planning to use ${data.tool_count} tool(s)`, 
                     'Preparing clinical data operations...',
-=======
-                    `计划使用 ${data.tool_count} 个工具`, 
-                    '正在准备数据处理...',
->>>>>>> 95d16c49
                     { toolCount: data.tool_count }
                 );
                 break;
@@ -389,11 +384,7 @@
                 break;
                 
             case 'ai_response_start':
-<<<<<<< HEAD
                 this.thinkingFlow.updateThinkingStage('responding', 'Preparing response', 'Organizing evidence-based conclusions and recommendations...');
-=======
-                this.thinkingFlow.updateThinkingStage('responding', '生成回复', '正在整理结论和建议...');
->>>>>>> 95d16c49
                 
                 // 确保思维流可见 - 滚动到思维流位置
                 const currentFlow = this.thinkingFlow.getCurrentFlow();
