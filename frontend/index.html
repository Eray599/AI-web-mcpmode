--- conflicted
+++ resolved
@@ -12,7 +12,6 @@
 </head>
 <body>
     <div class="app-container">
-<<<<<<< HEAD
         <!-- Left sidebar for history -->
         <aside class="sidebar" id="historySidebar">
             <div class="sidebar-header">
@@ -35,16 +34,6 @@
                     <button id="startNewChatBtn" class="btn btn-secondary">新建对话</button>
                     <button id="shareChatBtn" class="btn btn-secondary">分享对话</button>
 
-=======
-        <!-- Top navigation bar -->
-        <header class="header">
-            <div class="header-content">
-                <h1 class="app-title">🤖 MCP 智能助手</h1>
-                <div class="header-actions">
-                    <button id="clearChatBtn" class="btn btn-secondary">清空对话</button>
-                    <button id="shareChatBtn" class="btn btn-secondary">分享对话</button>
-                    <a href="tools.html" class="btn btn-secondary">工具</a>
->>>>>>> 95d16c49
                     <div class="status-indicator">
                         <span id="connectionStatus" class="status-dot offline"></span>
                         <span id="connectionText">离线</span>
@@ -58,17 +47,10 @@
             <!-- Chat messages area -->
             <div class="chat-messages" id="chatMessages">
                 <div class="welcome-message">
-<<<<<<< HEAD
                     <div class="welcome-icon">🧪</div>
                     <h2>欢迎使用智能数据分析助手</h2>
                     <p>我是您的智能数据分析助手，基于先进的AI技术构建。我可以帮助您进行数据查询、分析和处理，支持自然语言交互，让复杂的数据操作变得简单直观。您可以选择不同的AI模型来获得最佳的分析效果。</p>
                     <p>请输入您的问题或数据查询需求开始对话。</p>
-=======
-                    <div class="welcome-icon">🚀</div>
-                    <h2>欢迎使用 MCP 智能助手</h2>
-                    <p>我可以帮助您调用各种 MCP 工具来完成任务，提供智能解答和数据处理服务。</p>
-                    <p>请在下方输入您的问题，开始对话。</p>
->>>>>>> 95d16c49
                 </div>
             </div>
 
